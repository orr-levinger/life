# src/creature.py

from typing import Any, TYPE_CHECKING, Dict, Tuple, Optional, List, Union
import random               # Used for random number generation (e.g., wandering direction, mutation)
import math                 # Used for trigonometric functions and distance calculations
import os                   # Used for filesystem operations when saving brains
import pickle               # Used for serializing (saving) neural network objects to disk

if TYPE_CHECKING:
    # These imports are only for type checking and do not affect runtime behavior.
    from .world import World
    from .sensors import Sensor, ProximitySensor
    from .food import Food
    from .neural_network import NeuralNetwork

class Creature:
    # ============================================================
    # Creature class: represents one autonomous agent in the world.
    # Each Creature has position, energy, physics-related properties,
    # and a neural network "brain" to make decisions.
    # ============================================================

    # === Constants for continuous space interaction ===
    RADIUS_FACTOR = 0.2            # Multiplier to compute physical radius = size * RADIUS_FACTOR
    SENSE_RANGE = 3.0              # Maximum distance at which a creature can sense others
    ATTACK_RANGE_FACTOR = 3.0      # Attack range = (self.radius + target.radius) * ATTACK_RANGE_FACTOR
    EAT_RANGE_FACTOR = 3.0         # Eat range = (self.radius + food.radius) * EAT_RANGE_FACTOR

    # === Constants for neural network architecture ===
    INPUT_SIZE = 12                # Number of inputs to the neural network (state + sensory features)
    HIDDEN_SIZES = [8, 8]          # Two hidden layers, each with 8 neurons
    OUTPUT_SIZE = 8                # Number of outputs: 6 action types + 2 continuous movement parameters

    # === Constants for brain-saving mechanism ===
    BRAIN_SAVE_THRESHOLD = 0.8     # Fraction of max_energy above which to save the brain
    SAVE_DIR = "saved_brains"      # Directory where high-performing brains will be saved

    def __init__(
            self,
            x: float,
            y: float,
            size: float,
            energy: float,
            brain: Optional['NeuralNetwork'] = None,
            create_brain: bool = False,
            parent_id: int = None,
            generation: int = 0
        ):
        """
        Initialize a Creature.

        Args:
            x (float): Initial x-coordinate in continuous space.
            y (float): Initial y-coordinate in continuous space.
            size (float): Determines strength, attack cost, and maximum energy.
                           Larger size → more energy capacity and damage, but slower.
            energy (float): Starting energy. Energy ≤ 0 means death; ≥ max_energy means split.
            brain (NeuralNetwork, optional): Pre-existing neural network to control decisions.
            create_brain (bool): If True and brain is None, instantiates a new NeuralNetwork.
            parent_id (int, optional): ID of the parent creature (used to avoid attacking close kin).
            generation (int): Which generation this creature belongs to (0 for the original seed).
        """
        # --- Position and physical attributes ---
        self.x = float(x)                   # Current x-coordinate
        self.y = float(y)                   # Current y-coordinate
        self.size = size                    # Creature "size" scalar
        self.energy = energy                # Current energy level
        self.id = id(self)                  # Unique identifier (Python's built-in id)
        self.parent_id = parent_id or 0     # Parent ID (0 if no parent)

        # --- Generation counter: we will not use the brain until generation ≥ 10 ---
        self.generation = generation        # Generation number (0 for starting creatures)

        # --- Tracking whether this creature's last decision used its brain ---
        self.using_brain = False            # True if last call to decide() used the neural network
        self.brain_saved = False            # Prevent saving the same brain more than once

        # --- Counter for steps without positive reward ---
        self.steps_without_reward = 0       # If ≥10, forces a random/legacy decision to encourage exploration

        # --- Cumulative statistics for NN score calculation ---
        self.nn_reward_count = 0            # Count of times energy_change > 0 when using brain
        self.nn_fallback_count = 0          # Count of times forced to use legacy logic
        self.nn_total_steps = 0             # Count of total calls to decide()

        # --- Combat and splitting parameters derived from "size" ---
        self.attack_damage = size * 5.0     # Damage dealt on successful attack
        self.attack_cost = size * 1.0       # Energy cost to attempt an attack
        self.max_energy = size * 100.0      # Energy threshold for splitting

        # --- Last action label, used for tracking/logging ---
        self.last_action = "NONE"

        # --- Velocity logic: larger creatures move more slowly (1/size) if not specified ---
        self.velocity = 1.0 / size          # Base max speed

        # --- Physical radius for collisions: size * RADIUS_FACTOR unless overridden ---
        self.radius = size * self.RADIUS_FACTOR

        # --- Current speed can vary based on action (e.g., chasing or fleeing) ---
        self.current_speed = self.velocity  # Start at max speed by default

        # --- Movement vectors for visualization/tracking ---
        self.intended_vector = (0.0, 0.0)    # Raw dx/dy from decide()
        self.movement_vector = (0.0, 0.0)    # Actual dx/dy after clamping to speed/bounds

        # --- Current intent (used for rendering or analysis) ---
        self.intent = "REST"                # Possible values: "ATTACK", "GO_TO_FOOD", "RUN_AWAY", "WANDER", "REST"

        # --- Neural network initialization ---
        if brain is not None:
            # Use a pre-existing NeuralNetwork instance
            self.brain = brain
        elif create_brain:
            # Dynamically import and instantiate a new network if requested
            from .neural_network import NeuralNetwork
            self.brain = NeuralNetwork(
                input_size=self.INPUT_SIZE,
                hidden_sizes=self.HIDDEN_SIZES,
                output_size=self.OUTPUT_SIZE
            )
        else:
            # No neural network (legacy mode)
            self.brain = None

        # --- Sensors setup: currently only a single ProximitySensor is attached ---
        from .sensors import ProximitySensor
        self.sensors: Tuple['Sensor', ...] = (ProximitySensor(sense_range=self.SENSE_RANGE),)

    def decide(self, vision: List[Tuple[str, Any, float, float]], on_food: bool = False) -> Tuple[str, Any]:
        """
        Determine the next action for this creature based on sensory inputs.

        If generation < 10, ALWAYS use legacy logic (no brain) but count it as a fallback.
        Once generation >= 10, revert to the old logic (including step‐without‐reward fallback).

        Args:
            vision (List[Tuple[str, Any, float, float]]): A list of sensed objects in the format
                (type_tag, object_reference, distance, angle). type_tag is "creature" or "food".
            on_food (bool): True if the creature is currently on a food source.

        Returns:
            Tuple[action_type (str), action_params (Any)]:
                - "MOVE": (dx, dy) movement vector, |(dx,dy)| ≤ self.velocity
                - "REST": None
                - "EAT": food_object reference to attempt to eat
                - "EAT_AT_CURRENT": None (eat food underneath)
                - "ATTACK": target_creature reference to attempt attack
                - "FLEE": (dx, dy) movement vector for fleeing
        """
        # --- Increment total step counter for NN score calculation ---
        self.nn_total_steps += 1

        # ----------------------------------------------------
        # 1) If generation < 10 → force legacy logic, no brain.
        #    (Count as a fallback if a brain exists, so we know these
        #     decisions are “observations” for generations 0–9.)
        # ----------------------------------------------------
        if self.generation < 10:
            if self.brain is not None:
                # We “fell back” to legacy purely for generation < 10
                self.nn_fallback_count += 1

            action_type, action_params = self._decide_without_brain(vision, on_food)
            self.using_brain = False
            # Set intent & vector for visualization
            self._set_intent_and_vector(action_type, action_params, vision)
            return action_type, action_params

        # ----------------------------------------------------
        # 2) Now that generation >= 10, resume the existing logic:
        #    (a) If no brain installed → legacy
        #    (b) If too many steps_without_reward → legacy
        #    (c) Otherwise → use brain
        # ----------------------------------------------------

        # If the creature hasn't gained energy (no reward) for 10 steps,
        # force a random legacy action (no brain) to encourage exploration
        if self.steps_without_reward >= 10:
            if self.brain is not None:
                self.nn_fallback_count += 1

            action_type, action_params = self._decide_without_brain(vision, on_food)
            self.using_brain = False
            self._set_intent_and_vector(action_type, action_params, vision)
            return action_type, action_params

        # If no brain is installed, fallback to legacy decision logic
        if self.brain is None:
            self.using_brain = False
            return self._decide_without_brain(vision, on_food)

        # Otherwise, use the neural network to decide
        self.using_brain = True

        # Package sensory data into a dictionary for the neural network
        sensory_inputs = {
            'vision': vision,
            'on_food': on_food,
            'creature_state': {
                'energy': self.energy,
                'size': self.size,
                'velocity': self.velocity,
                'max_energy': self.max_energy,
<<<<<<< HEAD
                'position': (self.x, self.y),
=======
                'position': (self.x, self.y)
>>>>>>> 87684893
            }
        }

        # Let the neural network choose an action
        action_type, action_params = self.brain.decide(sensory_inputs)

        # After deciding, set intent and movement vector for rendering/tracking
        self._set_intent_and_vector(action_type, action_params, vision)
        return action_type, action_params

    def _set_intent_and_vector(self, action_type: str, action_params: Any, vision: List[Tuple[str, Any, float, float]]) -> None:
        """
        Based on the action chosen, set the creature's intent label and intended_vector.

        Args:
            action_type (str): One of "MOVE", "REST", "EAT", "EAT_AT_CURRENT", "ATTACK", "FLEE".
            action_params (Any): Parameters corresponding to the action, e.g. (dx, dy) or object reference.
            vision: Same vision list passed to decide(), used to calculate direction toward/away from targets.
        """
        if action_type == "MOVE":
            dx, dy = action_params
            self.current_speed = min(math.hypot(dx, dy), self.velocity)
            self.intent = "WANDER"
            self.intended_vector = (dx, dy)

        elif action_type == "REST":
            self.current_speed = 0.0
            self.intent = "REST"
            self.intended_vector = (0.0, 0.0)

        elif action_type == "EAT":
            food = action_params
            dx = food.x - self.x
            dy = food.y - self.y
            dist = math.hypot(dx, dy)
            if dist > 0:
                dx = (dx / dist) * self.velocity * 0.75
                dy = (dy / dist) * self.velocity * 0.75
            self.current_speed = self.velocity * 0.75
            self.intent = "GO_TO_FOOD"
            self.intended_vector = (dx, dy)

        elif action_type == "EAT_AT_CURRENT":
            self.current_speed = 0.0
            self.intent = "GO_TO_FOOD"
            self.intended_vector = (0.0, 0.0)

        elif action_type == "ATTACK":
            target = action_params
            dx = target.x - self.x
            dy = target.y - self.y
            dist = math.hypot(dx, dy)
            if dist > 0:
                dx = (dx / dist) * self.velocity
                dy = (dy / dist) * self.velocity
            self.current_speed = self.velocity
            self.intent = "ATTACK"
            self.intended_vector = (dx, dy)

        elif action_type == "FLEE":
            dx, dy = action_params
            self.current_speed = min(math.hypot(dx, dy), self.velocity)
            self.intent = "RUN_AWAY"
            self.intended_vector = (dx, dy)

    def _decide_without_brain(self, vision: List[Tuple[str, Any, float, float]], on_food: bool = False) -> Tuple[str, Any]:
        """
        Legacy (hard-coded) decision logic for creatures without a neural network.

        Steps:
          1) Look for nearby creatures to attack or flee from
          2) Otherwise look for nearby food to eat
          3) Otherwise if on food, eat at current location
          4) Otherwise, randomly rest or wander

        Args:
            vision: List of (type_tag, object, distance, angle)
            on_food: True if creature is directly on a food source

        Returns:
            Tuple[action_type (str), action_params (Any)] as in decide().
        """
        if vision is None or len(vision) == 0:
            return self._decide_rest_or_wander()

        # --- 1) Check for nearby creatures (enemies) ---
        nearby_creatures = [
            (obj, dist, angle)
            for type_tag, obj, dist, angle in vision
            if (
                type_tag == "creature"
                and obj.id != self.parent_id
                and obj.parent_id != self.id
                and not (
                    self.parent_id != 0 and obj.parent_id == self.parent_id
                )
            )
        ]
        # --- 2) Check for nearby food ---
        nearby_food = [
            (obj, dist, angle)
            for type_tag, obj, dist, angle in vision
            if type_tag == "food"
        ]

        if nearby_creatures:
            nearby_creatures.sort(key=lambda x: x[1])
            closest_creature, distance, angle = nearby_creatures[0]
            attack_range = (self.radius + closest_creature.radius) * self.ATTACK_RANGE_FACTOR

            if distance <= attack_range:
                self.current_speed = self.velocity
                self.intent = "ATTACK"
                dx = math.cos(angle) * self.current_speed
                dy = math.sin(angle) * self.current_speed
                self.intended_vector = (dx, dy)
                return ("ATTACK", closest_creature)

            if random.random() < 0.4:
                flee_angle = angle + math.pi
                self.current_speed = self.velocity
                self.intent = "RUN_AWAY"
                dx = math.cos(flee_angle) * self.current_speed
                dy = math.sin(flee_angle) * self.current_speed
                self.intended_vector = (dx, dy)
                return ("FLEE", (dx, dy))

            self.current_speed = self.velocity
            self.intent = "ATTACK"
            dx = math.cos(angle) * self.current_speed
            dy = math.sin(angle) * self.current_speed
            self.intended_vector = (dx, dy)
            return ("MOVE", (dx, dy))

        if nearby_food:
            nearby_food.sort(key=lambda x: x[1])
            closest_food, distance, angle = nearby_food[0]
            eat_range = (self.radius + closest_food.radius) * self.EAT_RANGE_FACTOR

            if distance <= eat_range:
                self.current_speed = self.velocity * 0.75
                self.intent = "GO_TO_FOOD"
                dx = math.cos(angle) * self.current_speed
                dy = math.sin(angle) * self.current_speed
                self.intended_vector = (dx, dy)
                return ("EAT", closest_food)

            self.current_speed = self.velocity * 0.75
            self.intent = "GO_TO_FOOD"
            dx = math.cos(angle) * self.current_speed
            dy = math.sin(angle) * self.current_speed
            self.intended_vector = (dx, dy)
            return ("MOVE", (dx, dy))

        if on_food:
            self.intent = "GO_TO_FOOD"
            self.intended_vector = (0.0, 0.0)
            return ("EAT_AT_CURRENT", None)

        return self._decide_rest_or_wander()

    def _decide_rest_or_wander(self) -> Tuple[str, Any]:
        """
        Helper function: randomly choose between resting (no movement) or wandering (random direction).
        Resting conserves a bit of energy; wandering expends some energy but may discover food/targets.
        """
        self.current_speed = self.velocity * 0.5

        if random.random() < 0.5:
            angle = random.random() * 2 * math.pi
            dx = math.cos(angle) * self.current_speed
            dy = math.sin(angle) * self.current_speed
            self.intent = "WANDER"
            self.intended_vector = (dx, dy)
            return ("MOVE", (dx, dy))
        else:
            self.intent = "REST"
            self.intended_vector = (0.0, 0.0)
            return ("REST", None)

    def apply_action(self, action: Tuple[str, Any], world: 'World') -> None:
        """
        Execute the chosen action and adjust energy accordingly. Then provide feedback (reward) to the brain.

        Action types:
          - ("MOVE", (dx, dy)): Move and deduct energy equal to distance traveled.
          - ("FLEE", (dx, dy)): Move (similar to MOVE) and deduct energy equal to distance traveled.
          - ("REST", None): Deduct a small flat energy cost (0.1).
          - ("EAT", Food): Attempt to eat the specified food object if in range; energy += up to 5 if successful.
          - ("EAT_AT_CURRENT", None): Eat any food overlapping current position; energy += up to 5 if successful.
          - ("ATTACK", Creature): Attempt to attack the specified creature; energy -= attack_cost, damage dealt.

        After the action, compute the energy change (new_energy - initial_energy) as the “reward” and
        call `self.brain.apply_reward(reward, terminal)` so that multi‐step (episode‐based) REINFORCE works.
        """
        act_type, param = action
        self.last_action = f"{act_type}"

        initial_energy = self.energy
        self.movement_vector = self.intended_vector

        # --- Handle MOVE or FLEE (movement) ---
        if (act_type == "MOVE" or act_type == "FLEE") and param is not None:
            dx, dy = param
            requested_dist = math.hypot(dx, dy)

            if requested_dist > self.current_speed:
                scale = self.current_speed / requested_dist
                dx *= scale
                dy *= scale
                actual_dist = self.current_speed
            else:
                actual_dist = requested_dist

            new_x = self.x + dx
            new_y = self.y + dy

            min_x = max(0.0, self.radius) if self.radius > 0.1 else 0.0
            min_y = max(0.0, self.radius) if self.radius > 0.1 else 0.0
            max_x = min(world.width, world.width - self.radius) if self.radius > 0.1 else world.width
            max_y = min(world.height, world.height - self.radius) if self.radius > 0.1 else world.height

            self.x = min(max(new_x, min_x), max_x)
            self.y = min(max(new_y, min_y), max_y)
            self.energy -= actual_dist

            if act_type == "FLEE":
                self.last_action = "FLEE"
            else:
                self.last_action = "MOVE"

        # --- Handle ATTACK action ---
        elif act_type == "ATTACK" and param is not None:
            target = param
            dx = target.x - self.x
            dy = target.y - self.y
            distance = math.sqrt(dx * dx + dy * dy)
            attack_range = (self.radius + target.radius) * self.ATTACK_RANGE_FACTOR


            if distance > attack_range:
                self.energy -= self.attack_cost
                self.last_action = "ATTACK_MISS"
            else:
                target_initial_energy = target.energy
                damage_dealt = min(target_initial_energy, self.attack_damage)
                target.energy -= damage_dealt


                self.energy -= self.attack_cost
                self.last_action = f"ATTACK→{target.id if hasattr(target, 'id') else id(target)}"
                target.last_action = "HIT_BY_ATTACK"

                if target.energy <= 0:
                    from .food import Food
                    energy = target.size * 8.0
                    corpse_food = Food(
                        x=target.x,
                        y=target.y,
                        remaining_duration=5,
                        energy=energy
                    )
                    world.foods.append(corpse_food)
                    world.foods_created_this_step.add(id(corpse_food))
                    try:
                        world.creatures.remove(target)
                    except ValueError:
                        pass

        # --- Handle EAT action when pursuing a food object ---
        elif act_type == "EAT" and param is not None:
            target_food = param
            dx = target_food.x - self.x
            dy = target_food.y - self.y
            distance = math.sqrt(dx * dx + dy * dy)
            eat_range = (self.radius + target_food.radius) * self.EAT_RANGE_FACTOR

            if distance > eat_range:
                eat_miss_cost = 1.0
                self.energy -= eat_miss_cost
                self.last_action = "EAT_MISS"
            else:
                if target_food.energy <= 0:
                    amt = 1.0
                else:
                    amt = min(1.0, target_food.energy)
                target_food.energy -= amt
                self.energy += amt
                if target_food.energy <= 0:
                    try:
                        world.foods.remove(target_food)
                    except ValueError:
                        pass
                self.last_action = f"EAT→{target_food.id if hasattr(target_food, 'id') else id(target_food)}"

        # --- Handle EAT_AT_CURRENT action when creature is exactly on a food source ---
        elif act_type == "EAT_AT_CURRENT":
            target_food = None
            for food in world.foods:
                if food.is_overlapping(self.x, self.y, self.radius):
                    target_food = food
                    break

            if target_food is None:
                eat_miss_cost = 0.2
                self.energy -= eat_miss_cost
                self.last_action = "EAT_MISS"
            else:
                if target_food.energy <= 0:
                    amt = 1.0
                else:
                    amt = min(1.0, target_food.energy)
                target_food.energy -= amt
                self.energy += amt
                if target_food.energy <= 0:
                    try:
                        world.foods.remove(target_food)
                    except ValueError:
                        pass
                self.last_action = "EAT_AT_CURRENT"

        # --- Handle REST action (no parameters) ---
        else:  # "REST"
            self.energy -= 0.1
            self.last_action = "REST"

        # --- After action, compute energy change as reward signal ---
        energy_change = self.energy - initial_energy

        # --- Determine terminal condition for reward ---
        terminal = False
        if act_type in ("EAT", "EAT_AT_CURRENT") and energy_change > 0:
            # Successfully ate food → end of short episode
            terminal = True
        elif self.energy <= 0:
            # Creature died → end of episode
            terminal = True

        # --- If the creature gained energy and used brain, count it for score ---
        if energy_change > 0 and self.using_brain:
            self.nn_reward_count += energy_change

        # --- Update steps_without_reward counter ---
        if energy_change > 0:
            self.steps_without_reward = 0
        else:
            self.steps_without_reward += 1

        # --- Pass the reward into the neural network as episodic (REINFORCE) ---
        if self.brain is not None:
            # If terminal, pass actual energy_change; otherwise pass zero
            self.brain.apply_reward(energy_change if terminal else 0.0, terminal)

        # --- If creature’s energy reaches threshold and its brain hasn’t been saved yet, save it ---
        if (
                self.brain is not None
                and self.get_nn_score() >= 80
                and not self.brain_saved
        ):
            self._save_brain()

    def _save_brain(self) -> None:
        """
        Serialize (pickle) the creature’s neural network to disk if it hasn’t been saved before.
        Filename format: brain_<creature_id>_<rounded_energy>.pkl
        """
        if self.brain is None:
            return

        os.makedirs(Creature.SAVE_DIR, exist_ok=True)
        energy_int = int(round(self.energy))
        filename = f"brain_{self.id}_{energy_int}.pkl"
        filepath = os.path.join(Creature.SAVE_DIR, filename)

        try:
            with open(filepath, "wb") as f:
                pickle.dump(self.brain, f)
            self.brain_saved = True
        except Exception:
            pass

    def get_nn_score(self) -> float:
        """
        Compute a normalized NN score between 0 and 100 for this creature:
            score = ((num_positive_rewards - num_fallbacks) / total_steps) * 100

        If the result is negative, clamp to 0. If it exceeds 100, clamp to 100.
        """
        if self.nn_total_steps == 0:
            return 0.0

        raw = (self.nn_reward_count - self.nn_fallback_count) / self.nn_total_steps * 100.0
        if raw < 0.0:
            return 0.0
        if raw > 100.0:
            return 100.0
        return raw

    def get_color(self) -> str:
        """
        Return a color string based on whether the creature used its brain on the last decision.
        - "purple" if using the neural network.
        - "green" otherwise (legacy or fallback logic).
        """
        return "purple" if self.using_brain else "green"

    def should_split(self) -> bool:
        """
        Check if this creature’s energy has reached its maximum threshold.
        Returns True if energy ≥ max_energy, otherwise False.
        """
        return self.energy >= self.max_energy

    def split(self, world: 'World') -> List['Creature']:
        """
        When a creature has enough energy to divide, split it into four:
          1) A clone with the same brain.
          2) Three mutated offspring with variations of the parent brain.

        Each new creature (including the clone) receives 1/4 of the parent’s energy,
        and the parent’s energy is set to 0. All children are placed near the parent’s position,
        and their generation = parent.generation + 1.

        Args:
            world (World): Reference to the world, so new creatures can be added.

        Returns:
            List of newly created child Creature instances.
        """
        energy_per_creature = self.energy / 4.0
        self.energy = 0
        children: List['Creature'] = []

        # --- Create a clone with identical brain (deep copy via clone()) ---
        clone = Creature(
            x=self.x + random.uniform(-1.0, 1.0),
            y=self.y + random.uniform(-1.0, 1.0),
            size=self.size,
            energy=energy_per_creature,
            brain=self.brain.clone() if self.brain else None,
            parent_id=self.id,
            generation=self.generation + 1
        )
        world.add_creature(clone)
        children.append(clone)

        # --- Create three mutated children with incremental mutation rates and slight size variation ---
        for i in range(3):
            mutated_brain = None
            if self.brain:
                mutation_rate = 0.1 * (i + 1)
                mutation_scale = 0.2
                mutated_brain = self.brain.mutate(mutation_rate, mutation_scale)

            size_mutation_factor = 1.0 + random.uniform(-0.1, 0.1)
            mutated_size = max(self.size * size_mutation_factor, 0.1)

            mutated_child = Creature(
                x=self.x + random.uniform(-1.0, 1.0),
                y=self.y + random.uniform(-1.0, 1.0),
                size=mutated_size,
                energy=energy_per_creature,
                brain=mutated_brain,
                parent_id=self.id,
                generation=self.generation + 1
            )
            world.add_creature(mutated_child)
            children.append(mutated_child)

        return children

    def __repr__(self) -> str:
        """
        String representation for debugging: shows position, size, and energy status.
        Format: <Creature x=XX.XX y=YY.YY size=ZZ.ZZ energy=EE.EE/MM.MM>
        """
        return f"<Creature x={self.x:.2f} y={self.y:.2f} size={self.size:.2f} energy={self.energy:.2f}/{self.max_energy:.2f}>"

# Import World at the end to avoid circular imports (Creature → World → Creature etc.)
from .world import World<|MERGE_RESOLUTION|>--- conflicted
+++ resolved
@@ -202,11 +202,7 @@
                 'size': self.size,
                 'velocity': self.velocity,
                 'max_energy': self.max_energy,
-<<<<<<< HEAD
                 'position': (self.x, self.y),
-=======
-                'position': (self.x, self.y)
->>>>>>> 87684893
             }
         }
 
@@ -446,6 +442,8 @@
             distance = math.sqrt(dx * dx + dy * dy)
             attack_range = (self.radius + target.radius) * self.ATTACK_RANGE_FACTOR
 
+            print(f"ATTACK: distance={distance}, attack_range={attack_range}")
+            print(f"ATTACK: target_initial_energy={target.energy}, attack_damage={self.attack_damage}")
 
             if distance > attack_range:
                 self.energy -= self.attack_cost
@@ -455,6 +453,7 @@
                 damage_dealt = min(target_initial_energy, self.attack_damage)
                 target.energy -= damage_dealt
 
+                print(f"ATTACK: damage_dealt={damage_dealt}, target_energy_after={target.energy}")
 
                 self.energy -= self.attack_cost
                 self.last_action = f"ATTACK→{target.id if hasattr(target, 'id') else id(target)}"
